--- conflicted
+++ resolved
@@ -4,11 +4,7 @@
 
 [package]
 name = "haalka"
-<<<<<<< HEAD
 version = "0.3.0"
-=======
-version = "0.2.3"
->>>>>>> 4c84ca1b
 edition = "2021"
 categories = ["asynchronous", "gui", "game-development"]
 description = "ergonomic reactive Bevy UI library powered by FRP signals"
